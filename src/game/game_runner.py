import pygame
import sys
from enum import Enum

from src.environment.map import Map
from src.environment.robot import Robot
from src.game.game_logic import GameLogic
from src.game.ui_manager import UIManager
from src.config.types import AlgorithmType
from src.config.constants import (
    GameState, 
    FPS, 
    COLORS, 
    UI_PANEL_WIDTH,
    calculate_dimensions
)
from src.algorithms.pathfinding.dijkstra import DijkstraPathfinder
from src.algorithms.pathfinding.astar import AStarPathfinder
from src.algorithms.pathfinding.greedy_best_first import GreedyBestFirstPathfinder
from src.algorithms.pathfinding.breadth_first import BFSPathfinder
from src.algorithms.reinforcement.q_learning import QLearningPathfinder
from src.algorithms.reinforcement.sarsa import SARSAPathfinder


class GameRunner:
    """Main game runner class that handles game initialization and main loop"""
    def __init__(self):
        if not pygame.get_init():
            pygame.init()
            
        self.setup_initial_components()
        self.setup_remaining_components()
        
        self.running = True

    def setup_initial_components(self):
        """Initialize core components needed for window setup"""
        try:
            # Create map first to get dimensions
            self.game_map = Map(0, 0)  # Dimensions will be calculated in Map class
            
            # Set up the display with the map's calculated dimensions
            window_width = UI_PANEL_WIDTH + self.game_map.screen_width
            window_height = self.game_map.screen_height
            
            print(f"Window size: {window_width}x{window_height}")
            print(f"Cell size: {self.game_map.cell_size}")
            
            # Set up the display
            self.screen = pygame.display.set_mode((window_width, window_height))
            pygame.display.set_caption("Robot Navigation Game")
            
        except Exception as e:
            print(f"Error during initial setup: {e}")
            pygame.quit()
            sys.exit(1)

    def setup_remaining_components(self):
            """Initialize remaining game components"""
            try:
                self.ui_manager = UIManager()
                self.clock = pygame.time.Clock()
                self.game_logic = GameLogic((self.game_map.width, self.game_map.height))  
                self.game_logic.state = GameState.WAITING
                
                self.robot = Robot(
                    x=self.game_map.SPAWN_POS[0],
                    y=self.game_map.SPAWN_POS[1],
                    idle_path='assets/images/idle60',
                    walk_paths={
                        'down': 'assets/images/walk60/down',
                        'up': 'assets/images/walk60/up',
                        'left': 'assets/images/walk60/left',
                        'right': 'assets/images/walk60/right'
                    },
                    cell_size=self.game_map.cell_size,
                    speed=1
                )
                
                # Connect game logic to robot
                self.robot.set_game_logic(self.game_logic)
                self.game_map.place_robot(self.robot.x, self.robot.y)
                
                # Create surface for drawing
                self.full_surface = pygame.Surface((
                    UI_PANEL_WIDTH + self.game_map.screen_width,
                    self.game_map.screen_height
                ))
                
                # Initialize algorithm settings
                self.current_algorithm = AlgorithmType.MANUAL
                self.pathfinders = {}
                self.setup_algorithms()
                
                # Initialize current pathfinder
                self.current_pathfinder = None
                if self.current_algorithm in self.pathfinders:
                    self.current_pathfinder = self.pathfinders[self.current_algorithm]()
                    
            except Exception as e:
                print(f"Error during component setup: {e}")
                self.cleanup()
                sys.exit(1)
                

    def setup_game(self):  
        """Reset game state"""  
        try:  
            # Reset map and robot position  
            self.game_map.load_map()  
            self.robot.x = self.game_map.SPAWN_POS[0]  
            self.robot.y = self.game_map.SPAWN_POS[1]  
            self.game_map.place_robot(self.robot.x, self.robot.y)  

            # Reset game logic to waiting state  
            self.game_logic = GameLogic((self.game_map.width, self.game_map.height))  
            self.game_logic.state = GameState.WAITING  
            self.robot.set_game_logic(self.game_logic)  

            # Reset current algorithm  
            self.current_algorithm = AlgorithmType.MANUAL  
            self.current_pathfinder = None  

        except Exception as e:  
            print(f"Error during game reset: {e}")  
            self.cleanup()  
            sys.exit(1)

    def setup_algorithms(self):
        """Initialize all pathfinding algorithms"""
        try:
            self.pathfinders = {
                AlgorithmType.DIJKSTRA: lambda: DijkstraPathfinder(self.game_map),
                AlgorithmType.ASTAR: lambda: AStarPathfinder(self.game_map),
                AlgorithmType.GBFS: lambda: GreedyBestFirstPathfinder(self.game_map),
                AlgorithmType.BFS: lambda: BFSPathfinder(self.game_map),
                AlgorithmType.QL: lambda: QLearningPathfinder(self.game_map),
                AlgorithmType.SARSA: lambda: SARSAPathfinder(self.game_map),
            }
        except Exception as e:
            print(f"Error setting up algorithms: {e}")
            raise

    def handle_events(self):  
        """Process game events"""  
        try:  
            for event in pygame.event.get():  
                if event.type == pygame.QUIT or (  
                    event.type == pygame.KEYDOWN and event.key == pygame.K_ESCAPE  
                ):  
                    self.running = False  
                    return  

                if event.type == pygame.KEYDOWN:  
                    if event.key == pygame.K_r:  
                        self.setup_game()  
                        self.game_logic.state = GameState.WAITING  
                        return  

                    # Algorithmus-Auswahl nur im WAITING-Zustand  
                    if self.game_logic.state == GameState.WAITING:  
                        self._handle_algorithm_selection(event.key)  

        except Exception as e:  
            print(f"Error handling events: {e}")  
            self.running = False  

    def _handle_algorithm_selection(self, key):  
        """Handle algorithm selection based on key press"""  
<<<<<<< HEAD
        if key not in [pygame.K_1, pygame.K_2, pygame.K_3, pygame.K_4, pygame.K_5, pygame.K_6, pygame.K_7]:  
=======
        if key not in [pygame.K_1, pygame.K_2, pygame.K_3, pygame.K_4, pygame.K_5, pygame.K_6, pygame.K_7, pygame.K_8]:  
>>>>>>> 3bcb20b5
            return  

        # Clear previous algorithm path  
        if self.current_algorithm:  
            self.game_map.clear_algorithm_path(self.current_algorithm)  

        # Dictionary for algorithm mapping  
        algorithm_map = {  
            pygame.K_1: (AlgorithmType.MANUAL, None),  
            pygame.K_2: (AlgorithmType.ASTAR, self.pathfinders.get(AlgorithmType.ASTAR)),  
            pygame.K_3: (AlgorithmType.DIJKSTRA, self.pathfinders.get(AlgorithmType.DIJKSTRA)),
            pygame.K_4: (AlgorithmType.GBFS, self.pathfinders.get(AlgorithmType.GBFS)),
            pygame.K_5: (AlgorithmType.BFS, self.pathfinders.get(AlgorithmType.BFS)),              
            pygame.K_6: (AlgorithmType.QL, self.pathfinders.get(AlgorithmType.QL)),  
            pygame.K_7: (AlgorithmType.SARSA, self.pathfinders.get(AlgorithmType.SARSA))  
        }  

        if key in algorithm_map:  
            algo_type, pathfinder_creator = algorithm_map[key]  
            self.current_algorithm = algo_type  
            self.current_pathfinder = pathfinder_creator() if pathfinder_creator else None  

<<<<<<< HEAD
            # Train Q-learning if selected  
            if self.current_algorithm == AlgorithmType.QL and self.current_pathfinder:  
                print("Training Q-Learning agent...")  
                self.current_pathfinder.train(  
                    start=(self.robot.x, self.robot.y),  
                    goal=self.game_map.goal_pos,  
                    episodes=1000  
                )  
                print("Training completed!")  
=======
            # Train reinforcement learning agents if selected
            if self.current_algorithm in [AlgorithmType.QL, AlgorithmType.SARSA] and self.current_pathfinder:
                algorithm_name = "Q-Learning" if self.current_algorithm == AlgorithmType.QL else "SARSA"
                print(f"Training {algorithm_name} agent...")
                
                self.current_pathfinder.train(
                    start=(self.robot.x, self.robot.y),
                    goal=self.game_map.goal_pos,
                )
                print(f"{algorithm_name} training completed!")
>>>>>>> 3bcb20b5

            if self.current_algorithm:  
                self.game_logic.set_algorithm(self.current_algorithm)  
                self.game_logic.state = GameState.PLAYING
                        
    def handle_input(self):
        """Handle input based on current algorithm"""
        try:
            if self.game_logic.state == GameState.PLAYING:
                if self.current_algorithm == AlgorithmType.MANUAL:
                    self._handle_manual_input()
                else:
                    self._handle_algorithm_input()
        except Exception as e:
            print(f"Error handling input: {e}")

    def _handle_manual_input(self):
        """Handle keyboard input for manual control"""
        keys = pygame.key.get_pressed()
        if keys[pygame.K_DOWN]:
            self.robot.move('down', self.game_map)
        elif keys[pygame.K_UP]:
            self.robot.move('up', self.game_map)
        elif keys[pygame.K_LEFT]:
            self.robot.move('left', self.game_map)
        elif keys[pygame.K_RIGHT]:
            self.robot.move('right', self.game_map)
        else:
            self.robot.move('idle', self.game_map)

    def _handle_algorithm_input(self):
        """Handle automated movement based on current algorithm"""
        if self.current_pathfinder:
            next_move = self.current_pathfinder.get_next_move(
                (self.robot.x, self.robot.y),
                self.game_map.goal_pos
            )
            self.robot.move(next_move, self.game_map)

    def update(self):
        """Update game state"""
        try:
            if self.game_logic.state == GameState.PLAYING:
                self.game_logic.update()
                if self.game_map.goal_pos:
                    self.game_logic.check_win_condition(
                        (self.robot.x, self.robot.y),
                        self.game_map.goal_pos
                    )
        except Exception as e:
            print(f"Error updating game state: {e}")

    def draw(self):
        """Handle all drawing operations"""
        try:
            # Create main surface with calculated dimensions
            window_width = UI_PANEL_WIDTH + self.game_map.screen_width
            window_height = self.game_map.screen_height
            main_surface = pygame.Surface((window_width, window_height))
            main_surface.fill(COLORS['WHITE'])
            
            # Draw map on the right side of the panel
            self.game_map.draw_map(main_surface, offset_x=UI_PANEL_WIDTH)
            self.robot.display(main_surface, offset_x=UI_PANEL_WIDTH)
            
            # Draw UI on the left panel
            self.ui_manager.draw_game_ui(
                main_surface,
                self.game_logic,
                self.current_algorithm
            )
            
            # Update display
            self.screen.blit(main_surface, (0, 0))
            pygame.display.flip()
        except Exception as e:
            print(f"Error drawing game: {e}")


    def cleanup(self):
        """Clean up pygame resources"""
        try:
            pygame.quit()
        except Exception as e:
            print(f"Error during cleanup: {e}")

    def run(self):
        """Main game loop"""
        try:
            while self.running:
                self.handle_events()
                self.handle_input()
                self.update()
                self.draw()
                self.clock.tick(FPS)
        except Exception as e:
            print(f"Error in main game loop: {e}")
        finally:
            self.cleanup()

if __name__ == "__main__":
    try:
        game = GameRunner()
        game.run()
    except Exception as e:
        print(f"Fatal error: {e}")
        pygame.quit()
        sys.exit(1)<|MERGE_RESOLUTION|>--- conflicted
+++ resolved
@@ -167,11 +167,7 @@
 
     def _handle_algorithm_selection(self, key):  
         """Handle algorithm selection based on key press"""  
-<<<<<<< HEAD
-        if key not in [pygame.K_1, pygame.K_2, pygame.K_3, pygame.K_4, pygame.K_5, pygame.K_6, pygame.K_7]:  
-=======
         if key not in [pygame.K_1, pygame.K_2, pygame.K_3, pygame.K_4, pygame.K_5, pygame.K_6, pygame.K_7, pygame.K_8]:  
->>>>>>> 3bcb20b5
             return  
 
         # Clear previous algorithm path  
@@ -194,17 +190,6 @@
             self.current_algorithm = algo_type  
             self.current_pathfinder = pathfinder_creator() if pathfinder_creator else None  
 
-<<<<<<< HEAD
-            # Train Q-learning if selected  
-            if self.current_algorithm == AlgorithmType.QL and self.current_pathfinder:  
-                print("Training Q-Learning agent...")  
-                self.current_pathfinder.train(  
-                    start=(self.robot.x, self.robot.y),  
-                    goal=self.game_map.goal_pos,  
-                    episodes=1000  
-                )  
-                print("Training completed!")  
-=======
             # Train reinforcement learning agents if selected
             if self.current_algorithm in [AlgorithmType.QL, AlgorithmType.SARSA] and self.current_pathfinder:
                 algorithm_name = "Q-Learning" if self.current_algorithm == AlgorithmType.QL else "SARSA"
@@ -215,7 +200,6 @@
                     goal=self.game_map.goal_pos,
                 )
                 print(f"{algorithm_name} training completed!")
->>>>>>> 3bcb20b5
 
             if self.current_algorithm:  
                 self.game_logic.set_algorithm(self.current_algorithm)  
