--- conflicted
+++ resolved
@@ -1,21 +1,4 @@
 import pygame
-<<<<<<< HEAD
-from src.game import metrics_manager
-from src.config.constants import COLORS, FPS, GameState, UI_PANEL_WIDTH, PADDING
-from src.config.types import AlgorithmType
-
-class UIManager:  
-    def __init__(self):  
-        # Smaller font sizes
-        self.font_large = pygame.font.Font(None, 36)  # Reduced from 40
-        self.font = pygame.font.Font(None, 28)       # Reduced from 32
-        self.font_small = pygame.font.Font(None, 20) # Reduced from 24
-        self.metric_click_areas = []
-        self.padding = PADDING
-
-    def _draw_section_header(self, text, surface, y):
-        """Helper to draw section headers with consistent styling"""
-=======
 from typing import List, Dict, Any, Callable
 from src.config.constants import COLORS, FPS, GameState, UI_PANEL_WIDTH, PADDING, TIME_LIMIT
 from src.config.types import AlgorithmType
@@ -68,16 +51,11 @@
 
     def _draw_section_header(self, surface: pygame.Surface, y: int) -> int:
         """Draw section header with lines"""
->>>>>>> dd2cd85d
         pygame.draw.line(surface, COLORS['GRID'], 
                         (self.padding, y), 
                         (UI_PANEL_WIDTH - self.padding, y), 1)
         y += 5
-<<<<<<< HEAD
-        header_surf = self.font.render(text, True, COLORS['UI_HEADER'])
-=======
         header_surf = self.font.render(self.name, True, COLORS['UI_HEADER'])
->>>>>>> dd2cd85d
         surface.blit(header_surf, (self.padding, y))
         y += header_surf.get_height() + 5
         pygame.draw.line(surface, COLORS['GRID'], 
@@ -85,178 +63,6 @@
                         (UI_PANEL_WIDTH - self.padding, y), 1)
         return y + self.padding
 
-<<<<<<< HEAD
-    def _draw_game_state(self, surface, message):  
-        """Draw game state message in the center of the game area"""  
-        state_surf = self.font_large.render(message, True, COLORS['BLACK'])  
-
-        # Calculate position to center on game area, not including UI panel  
-        game_area_center_x = UI_PANEL_WIDTH + (surface.get_width() - UI_PANEL_WIDTH) // 2  
-        game_area_center_y = surface.get_height() // 2  
-
-        # Create background rectangle  
-        rect_width = state_surf.get_width() + self.padding * 2  
-        rect_height = state_surf.get_height() + self.padding * 2  
-        rect = pygame.Rect(  
-            game_area_center_x - rect_width // 2,  
-            game_area_center_y - rect_height // 2,  
-            rect_width,  
-            rect_height  
-        )  
-
-        # Draw background and text  
-        pygame.draw.rect(surface, COLORS['WHITE'], rect)  
-        surface.blit(state_surf, (  
-            game_area_center_x - state_surf.get_width() // 2,  
-            game_area_center_y - state_surf.get_height() // 2  
-        ))
-
-    def draw_metrics_comparison(self, surface, metrics_manager):
-        """Draw simplified metrics comparison with clickable rows"""
-        current_y = surface.get_height() - 150  # Reduced height since we show less info
-
-        # Draw section header
-        current_y = self._draw_section_header("Algorithm Metrics (Click for details)", surface, current_y)
-
-        # Simplified table layout
-        headers = ["Algorithm", "Time(s)"]
-        col_width = (UI_PANEL_WIDTH - self.padding * 2) // len(headers)
-
-        # Draw headers
-        for i, header in enumerate(headers):
-            x = self.padding + i * col_width
-            header_surf = self.font_small.render(header, True, COLORS['UI_HEADER'])
-            surface.blit(header_surf, (x, current_y))
-
-        current_y += self.font_small.get_height() + 2
-
-        # Store clickable areas for each algorithm
-        self.metric_click_areas = []  # Add this as instance variable in __init__
-
-        # Draw metrics rows
-        for algo_type in AlgorithmType:
-            metrics = metrics_manager.get_average_metrics(algo_type)
-            if metrics is None:
-                continue
-
-            # Create clickable area for this row
-            row_rect = pygame.Rect(
-                self.padding, 
-                current_y, 
-                UI_PANEL_WIDTH - 2 * self.padding,
-                self.font_small.get_height()
-            )
-            self.metric_click_areas.append((row_rect, algo_type))
-
-            # Highlight row if mouse is hovering over it
-            mouse_pos = pygame.mouse.get_pos()
-            if row_rect.collidepoint(mouse_pos):
-                pygame.draw.rect(surface, COLORS['UI_HIGHLIGHT'], row_rect, 1)
-
-            # Draw color indicator
-            algo_color = COLORS[f'PATH_{algo_type.name}']
-            pygame.draw.circle(surface, algo_color, 
-                            (self.padding + 3, current_y + 5), 2)
-
-            # Draw simplified values
-            values = [
-                algo_type.value[:8],  # Algorithm name
-                f"{metrics.execution_time:.2f}"  # Time only
-            ]
-
-            for i, value in enumerate(values):
-                x = self.padding + i * col_width
-                if i == 0:  # Add offset for first column to account for color indicator
-                    x += 8
-                value_surf = self.font_small.render(value, True, COLORS['UI_TEXT'])
-                surface.blit(value_surf, (x, current_y))
-
-            current_y += self.font_small.get_height() + 2
-
-    def draw_game_ui(self, surface, game_logic, current_algorithm, metrics_manager=None):    
-        """Draw all UI elements in the left panel"""    
-        # Draw UI panel background    
-        panel_rect = pygame.Rect(0, 0, UI_PANEL_WIDTH, surface.get_height())    
-        pygame.draw.rect(surface, COLORS['UI_BACKGROUND'], panel_rect)    
-        pygame.draw.line(surface, COLORS['GRID'],     
-                        (UI_PANEL_WIDTH, 0),     
-                        (UI_PANEL_WIDTH, surface.get_height()), 2)    
-
-        current_y = self.padding    
-
-        # Game title with reduced padding
-        title_surf = self.font_large.render("Robot Navigation", True, COLORS['UI_HEADER'])    
-        surface.blit(title_surf, (self.padding, current_y))    
-        current_y += title_surf.get_height() + self.padding // 2    
-
-        # Current mode with reduced padding   
-        current_y = self._draw_section_header("Current Mode", surface, current_y)    
-        mode_surf = self.font.render(current_algorithm.value, True, COLORS['UI_TEXT'])    
-        surface.blit(mode_surf, (self.padding, current_y))    
-        current_y += mode_surf.get_height() + self.padding    
-
-        # Statistics section with reduced spacing
-        if game_logic.state != GameState.WAITING:    
-            current_y = self._draw_section_header("Statistics", surface, current_y)    
-
-            stats = [
-                (f"Time: {game_logic.time_remaining // FPS}s", 
-                 COLORS['TIMER_WARNING'] if game_logic.time_remaining < 10 * FPS else COLORS['UI_TEXT']),
-                (f"Score: {game_logic.score}", COLORS['UI_TEXT']),
-                (f"Moves: {game_logic.moves_made}", COLORS['UI_TEXT'])
-            ]
-
-            for text, color in stats:
-                stat_surf = self.font_small.render(text, True, color)
-                surface.blit(stat_surf, (self.padding, current_y))
-                current_y += stat_surf.get_height() + 3  # Reduced spacing
-
-        # Algorithms section with reduced spacing
-        current_y = self._draw_section_header("Available Algorithms", surface, current_y)      
-        algorithm_controls = [      
-            (AlgorithmType.MANUAL, "1: Manual Mode", COLORS['PATH_MANUAL']),      
-            (AlgorithmType.ASTAR, "2: A* Algorithm", COLORS['PATH_ASTAR']),      
-            (AlgorithmType.DIJKSTRA, "3: Dijkstra Algorithm", COLORS['PATH_DIJKSTRA']),
-            (AlgorithmType.GBFS, "4: Greedy Best-First Search", COLORS['PATH_GBFS']),
-            (AlgorithmType.BFS, "5: Breadth-First Search", COLORS['PATH_BFS']),      
-            (AlgorithmType.QL, "6: Q-Learning", COLORS['PATH_QL']),      
-            (AlgorithmType.DQN, "7: SARSA", COLORS['PATH_SARSA'])      
-        ]     
-
-        for algo, text, color in algorithm_controls:      
-            pygame.draw.circle(surface, color, (self.padding + 5, current_y + 5), 3)  # Smaller circles
-
-            if algo == current_algorithm:      
-                text_color = COLORS['UI_HEADER']  
-                text = f"> {text}"
-            elif algo in game_logic.used_algorithms:      
-                text_color = COLORS['UI_TEXT']      
-            else:      
-                text_color = COLORS['UI_TEXT']      
-
-            control_surf = self.font_small.render(text, True, text_color)      
-            surface.blit(control_surf, (self.padding + 12, current_y))  # Reduced indent
-            current_y += control_surf.get_height() + 2  # Minimal spacing
-
-        # Controls section with minimal spacing
-        current_y = self._draw_section_header("Controls", surface, current_y)  
-        controls = ["Arrow Keys: Move", "R: Reset Game", "ESC: Quit"]  
-
-        for control in controls:  
-            control_surf = self.font_small.render(control, True, COLORS['UI_TEXT'])  
-            surface.blit(control_surf, (self.padding, current_y))  
-            current_y += control_surf.get_height() + 2  # Minimal spacing
-
-        # Draw game state message    
-        if game_logic.state == GameState.WAITING:    
-            self._draw_game_state(surface, "Select an algorithm to start!")    
-        elif game_logic.state != GameState.PLAYING:    
-            self._draw_game_state(surface, f"Game {game_logic.state.value}! Press R to restart")
-
-        # Add metrics comparison if game is not in WAITING state  
-        if game_logic.state != GameState.WAITING and metrics_manager:
-            self.draw_metrics_comparison(surface, metrics_manager)
-=======
 class ControlsSection(UISection):
     """Section for displaying game controls"""
     def __init__(self, name: str, font: pygame.font.Font, padding: int, controls: List[str]):
@@ -422,5 +228,4 @@
                 surface.blit(restart_text, (PADDING, y_offset))
 
         except Exception as e:
-            print(f"Error in draw_game_ui: {e}")
->>>>>>> dd2cd85d
+            print(f"Error in draw_game_ui: {e}")