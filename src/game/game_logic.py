--- conflicted
+++ resolved
@@ -2,39 +2,11 @@
 from typing import Tuple, Callable
 from src.config.constants import GameState, TIME_LIMIT, FPS, COLORS
 from src.config.types import AlgorithmType
-<<<<<<< HEAD
-from time import time  # Add this import
-
-class GameLogic:  
-    """Handles game logic, scoring, and UI elements"""  
-    def __init__(self, map_size=(10, 10)):  
-        self.state = GameState.PLAYING  
-        self.time_remaining = TIME_LIMIT * FPS  
-        self.score = 0  
-        self.map_size = map_size  
-        self.moves_made = 0  
-        self.optimal_path_length = 13  
-        self.current_algorithm = None    
-        self.used_algorithms = set()
-        self.metrics_manager = None  # Add this line
-        self.algorithm_start_time = None  # Add this line
-        self.nodes_explored = 0  # Add this line to track explored nodes
-
-    def update(self):
-        """Updates game state including time"""
-        if self.state == GameState.PLAYING:
-            self.time_remaining -= 1
-            if self.time_remaining <= 0:
-                self.state = GameState.LOSE
-                if self.metrics_manager and self.current_algorithm:
-                    self._update_metrics(success=False)
-=======
 
 class GameStateManager:
     """Manages game state and transitions"""
     def __init__(self, initial_state: GameState = GameState.WAITING):  
         self.state = initial_state  
->>>>>>> dd2cd85d
 
     def reset(self, initial_state: GameState = GameState.WAITING):  
         """Reset game state"""  
@@ -60,9 +32,6 @@
         efficiency_bonus = max(0, self.optimal_path_length - self.moves_made) * 10
         return time_bonus + efficiency_bonus
 
-            # Update metrics on win
-            if self.metrics_manager and self.current_algorithm:
-                self._update_metrics(success=True)
 
     def _update_metrics(self, success: bool):
         """Helper method to update metrics"""
@@ -72,6 +41,9 @@
             metrics.path_cost = self.score
             metrics.nodes_explored = self.nodes_explored
             self.metrics_manager.end_run(self.current_algorithm, success)
+            # Update metrics on win
+            if self.metrics_manager and self.current_algorithm:
+                self._update_metrics(success=True)
 
     def reset(self):
         """Reset score and moves"""
@@ -80,20 +52,6 @@
         self.nodes_explored = 0
         self.algorithm_start_time = None
 
-<<<<<<< HEAD
-    def calculate_reward(self, old_pos, new_pos, goal_pos):
-        """Calculates reward for an action"""
-        self.moves_made += 1
-
-        # Check if game is over
-        if new_pos == goal_pos:
-            efficiency_bonus = max(0, self.optimal_path_length - self.moves_made)
-            return 100 + efficiency_bonus * 10
-        elif self.time_remaining <= 0:
-            return -100
-
-        # Calculate distance-based reward
-=======
 class TimeManager:  
     def __init__(self, total_time):  
         """  
@@ -173,33 +131,10 @@
             return -100
 
         # Distance-based reward
->>>>>>> dd2cd85d
         old_distance = abs(old_pos[0] - goal_pos[0]) + abs(old_pos[1] - goal_pos[1])
         new_distance = abs(new_pos[0] - goal_pos[0]) + abs(new_pos[1] - goal_pos[1])
 
         if new_distance < old_distance:
-<<<<<<< HEAD
-            return 1
-        elif new_distance > old_distance:
-            return -1
-
-        return -0.1
-
-    def set_algorithm(self, algorithm: AlgorithmType):  
-        """Set current algorithm and start metrics tracking"""
-        self.current_algorithm = algorithm  
-        self.used_algorithms.add(algorithm)
-        self.algorithm_start_time = time()
-        self.nodes_explored = 0
-
-        # Start metrics tracking for new algorithm
-        if self.metrics_manager:
-            self.metrics_manager.start_run(algorithm)
-
-    def increment_nodes_explored(self):
-        """Increment the count of explored nodes"""
-        self.nodes_explored += 1
-=======
             return 1  # Moving closer
         elif new_distance > old_distance:
             return -1  # Moving away
@@ -293,5 +228,4 @@
 
     def set_algorithm(self, algorithm: AlgorithmType):
         """Set current algorithm"""
-        self.algorithm_tracker.set_algorithm(algorithm)
->>>>>>> dd2cd85d
+        self.algorithm_tracker.set_algorithm(algorithm)